#include <packager/live_packager.h>
#include <packager/live_packager_export.h>

#include <memory>

struct LivePackager_instance_s {
  std::unique_ptr<shaka::LivePackager> inner;
};

LivePackager_t livepackager_new(LivePackagerConfig_t cfg) {
  shaka::LiveConfig converted{
      .format = shaka::LiveConfig::OutputFormat(cfg.format),
      .track_type = shaka::LiveConfig::TrackType(cfg.track_type),
      .iv = {},
      .key = {},
      .key_id = {},
      .protection_scheme =
          shaka::LiveConfig::EncryptionScheme(cfg.protection_scheme),
      .segment_number = cfg.segment_number,
      .m2ts_offset_ms = cfg.m2ts_offset_ms,
      .timed_text_decode_time = cfg.timed_text_decode_time,
<<<<<<< HEAD
      .decryption_key =
          std::vector(cfg.decryption_key, cfg.decryption_key + KEY_SIZE),
      .decryption_key_id = std::vector(cfg.decryption_key_id,
                                       cfg.decryption_key_id + KEY_ID_SIZE),
=======
      .decryption_key = {},
      .decryption_key_id = {},
>>>>>>> 8e45add1
  };

  if (cfg.protection_scheme != ENCRYPTION_SCHEME_NONE) {
    converted.iv = std::vector(cfg.iv, cfg.iv + cfg.iv_size);
    converted.key = std::vector(cfg.key, cfg.key + KEY_SIZE);
    converted.key_id = std::vector(cfg.key_id, cfg.key_id + KEY_ID_SIZE);
  }

  if (cfg.enable_decryption) {
    converted.decryption_key =
        std::vector(cfg.decryption_key, cfg.decryption_key + KEY_SIZE);
    converted.decryption_key_id =
        std::vector(cfg.decryption_key_id, cfg.decryption_key_id + KEY_ID_SIZE);
  }

  return new (std::nothrow)
      LivePackager_instance_s{std::make_unique<shaka::LivePackager>(converted)};
}

void livepackager_free(LivePackager_t lp) {
  delete lp;
}

struct LivePackager_buffer_s {
  std::unique_ptr<shaka::SegmentBuffer> inner;
};

LivePackagerBuffer_t livepackager_buf_new() {
  return new (std::nothrow)
      LivePackager_buffer_s{std::make_unique<shaka::SegmentBuffer>()};
}

void livepackager_buf_free(LivePackagerBuffer_t buf) {
  delete buf;
}

const uint8_t* livepackager_buf_data(LivePackagerBuffer_t buf) {
  return buf->inner->Data();
}

size_t livepackager_buf_size(LivePackagerBuffer_t buf) {
  return buf->inner->Size();
}

bool livepackager_package_init(LivePackager_t lp,
                               const uint8_t* init,
                               size_t init_len,
                               LivePackagerBuffer_t dest) {
  shaka::SegmentData input(init, init_len);
  return lp->inner->PackageInit(input, *dest->inner).ok();
}

bool livepackager_package(LivePackager_t lp,
                          const uint8_t* init,
                          size_t init_len,
                          const uint8_t* media,
                          size_t media_len,
                          LivePackagerBuffer_t dest) {
  shaka::SegmentData input_init(init, init_len);
  shaka::SegmentData input_media(media, media_len);
  return lp->inner->Package(input_init, input_media, *dest->inner).ok();
}

bool livepackager_package_timedtext_init(LivePackager_t lp,
                                         const uint8_t* seg,
                                         size_t seg_len,
                                         LivePackagerBuffer_t dest) {
  shaka::SegmentData input_seg(seg, seg_len);
  shaka::FullSegmentBuffer out;
  if (!lp->inner->PackageTimedText(input_seg, out).ok()) {
    return false;
  }

  dest->inner->AppendData(out.InitSegmentData(), out.InitSegmentSize());
  return true;
}

bool livepackager_package_timedtext(LivePackager_t lp,
                                    const uint8_t* seg,
                                    size_t seg_len,
                                    LivePackagerBuffer_t dest) {
  shaka::SegmentData input_seg(seg, seg_len);
  shaka::FullSegmentBuffer out;
  if (!lp->inner->PackageTimedText(input_seg, out).ok()) {
    return false;
  }

  dest->inner->AppendData(out.SegmentData(), out.SegmentSize());
  return true;
}<|MERGE_RESOLUTION|>--- conflicted
+++ resolved
@@ -19,15 +19,8 @@
       .segment_number = cfg.segment_number,
       .m2ts_offset_ms = cfg.m2ts_offset_ms,
       .timed_text_decode_time = cfg.timed_text_decode_time,
-<<<<<<< HEAD
-      .decryption_key =
-          std::vector(cfg.decryption_key, cfg.decryption_key + KEY_SIZE),
-      .decryption_key_id = std::vector(cfg.decryption_key_id,
-                                       cfg.decryption_key_id + KEY_ID_SIZE),
-=======
       .decryption_key = {},
       .decryption_key_id = {},
->>>>>>> 8e45add1
   };
 
   if (cfg.protection_scheme != ENCRYPTION_SCHEME_NONE) {
