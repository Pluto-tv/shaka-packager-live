--- conflicted
+++ resolved
@@ -13,10 +13,7 @@
 #include <packager/media/base/container_names.h>
 #include <packager/mp4_output_params.h>
 #include <packager/mpd/base/mpd_builder.h>
-<<<<<<< HEAD
 #include "packager/media/formats/mp4/dash_event_message_handler.h"
-=======
->>>>>>> 3a7f4f06
 
 namespace shaka {
 struct PackagingParams;
@@ -56,16 +53,11 @@
   const Mp4OutputParams mp4_params_;
   const std::string temp_dir_;
   int32_t transport_stream_timestamp_offset_ms_ = 0;
-<<<<<<< HEAD
-
-  // enable init segment packaging separately
   bool init_segment_only_;
 
   // enable null TS packet stuffing
   bool enable_null_ts_packet_stuffing_;
 
-=======
->>>>>>> 3a7f4f06
   std::shared_ptr<Clock> clock_ = nullptr;
 };
 
