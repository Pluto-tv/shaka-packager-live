// Copyright 2014 Google LLC. All rights reserved.
//
// Use of this source code is governed by a BSD-style
// license that can be found in the LICENSE file or at
// https://developers.google.com/open-source/licenses/bsd

#ifndef PACKAGER_MEDIA_BASE_PRODUCER_CONSUMER_QUEUE_H_
#define PACKAGER_MEDIA_BASE_PRODUCER_CONSUMER_QUEUE_H_

#include <chrono>
#include <deque>

#include <absl/log/check.h>
#include <absl/log/log.h>
#include <absl/strings/str_format.h>
#include <absl/synchronization/mutex.h>
#include <absl/time/time.h>

#include <packager/macros/classes.h>
#include <packager/status.h>

namespace shaka {
namespace media {

static const size_t kUnlimitedCapacity = 0u;
static const int64_t kInfiniteTimeout = -1;

/// A thread safe producer consumer queue implementation. It allows the standard
/// push and pop operations. It also maintains a monotonically-increasing
/// element position and allows peeking at the element at certain position.
template <class T>
class ProducerConsumerQueue {
 public:
  /// Create a ProducerConsumerQueue starting from position 0.
  /// @param capacity is the maximum number of elements that the queue can hold
  ///        at once. A value of zero means unlimited capacity.
  explicit ProducerConsumerQueue(size_t capacity);

  /// Create a ProducerConsumerQueue starting from indicated position.
  /// @param capacity is the maximum number of elements that the queue can hold
  ///        at once. A value of zero means unlimited capacity.
  /// @param starting_pos is the starting head position.
  ProducerConsumerQueue(size_t capacity, size_t starting_pos);

  ~ProducerConsumerQueue();

  /// Push an element to the back of the queue. If the queue has reached its
  /// capacity limit, block until spare capacity is available or time out or
  /// stopped.
  /// @param element refers the element to be pushed.
  /// @param timeout_ms indicates timeout in milliseconds. A value of zero means
  ///        return immediately. A negative value means waiting indefinitely.
  /// @return OK if the element was pushed successfully, STOPPED if Stop has
  ///         has been called, TIME_OUT if times out.
  Status Push(const T& element, int64_t timeout_ms);

  /// Pop an element from the front of the queue. If the queue is empty, block
  /// for an element to be available to be consumed or time out or stopped.
  /// @param[out] element receives the popped element.
  /// @param timeout_ms indicates timeout in milliseconds. A value of zero means
  ///        return immediately. A negative value means waiting indefinitely.
  /// @return STOPPED if Stop has been called and the queue is completely empty,
  ///         TIME_OUT if times out, OK otherwise.
  Status Pop(T* element, int64_t timeout_ms);

  /// Peek at the element at the specified position from the queue. If the
  /// element is not available yet, block until it to be available or time out
  /// or stopped.
  /// NOTE: Elements before (pos - capacity/2) will be removed from the queue
  /// after Peek operation.
  /// @param pos refers to the element position.
  /// @param[out] element receives the peeked element.
  /// @param timeout_ms indicates timeout in milliseconds. A value of zero means
  ///        return immediately. A negative value means waiting indefinitely.
  /// @return STOPPED if Stop has been called and @a pos is out of range,
  ///         INVALID_ARGUMENT if the pos < Head(), TIME_OUT if times out,
  ///         OK otherwise.
  Status Peek(size_t pos, T* element, int64_t timeout_ms);

  /// Terminate Pop and Peek requests once the queue drains entirely.
  /// Also terminate all waiting and future Push requests immediately.
  /// Stop cannot stall.
  void Stop() {
    absl::MutexLock lock(&mutex_);
    stop_requested_ = true;
    not_empty_cv_.SignalAll();
    not_full_cv_.SignalAll();
    new_element_cv_.SignalAll();
  }

  /// @return true if there are no elements in the queue.
  bool Empty() const {
    absl::MutexLock lock(&mutex_);
    return q_.empty();
  }

  /// @return The number of elements in the queue.
  size_t Size() const {
    absl::MutexLock lock(&mutex_);
    return q_.size();
  }

  /// @return The position of the head element in the queue. Note that the
  ///         returned value may be meaningless if the queue is empty.
  size_t HeadPos() const {
    absl::MutexLock lock(&mutex_);
    return head_pos_;
  }

  /// @return The position of the tail element in the queue. Note that the
  ///         returned value may be meaningless if the queue is empty.
  size_t TailPos() const {
    absl::MutexLock lock(&mutex_);
    return head_pos_ + q_.size() - 1;
  }

  /// @return true if the queue has been stopped using Stop(). This allows
  ///         producers to check if they can add new elements to the queue.
  bool Stopped() const {
    absl::MutexLock lock(&mutex_);
    return stop_requested_;
  }

 private:
  // Move head_pos_ to center on pos.
  void SlideHeadOnCenter(size_t pos);

  const size_t capacity_;  // Maximum number of elements; zero means unlimited.

  mutable absl::Mutex mutex_;
  size_t head_pos_ ABSL_GUARDED_BY(mutex_);  // Head position.
  std::deque<T> q_
      ABSL_GUARDED_BY(mutex_);  // Internal queue holding the elements.
  absl::CondVar not_empty_cv_ ABSL_GUARDED_BY(mutex_);
  absl::CondVar not_full_cv_ ABSL_GUARDED_BY(mutex_);
  absl::CondVar new_element_cv_ ABSL_GUARDED_BY(mutex_);
  bool stop_requested_
      ABSL_GUARDED_BY(mutex_);  // True after Stop has been called.

  DISALLOW_COPY_AND_ASSIGN(ProducerConsumerQueue);
};

// Implementations of non-inline functions.
template <class T>
ProducerConsumerQueue<T>::ProducerConsumerQueue(size_t capacity)
<<<<<<< HEAD
    : capacity_(capacity),
      head_pos_(0),
      stop_requested_(false) {}
=======
    : capacity_(capacity), head_pos_(0), stop_requested_(false) {}
>>>>>>> 3a7f4f06

template <class T>
ProducerConsumerQueue<T>::ProducerConsumerQueue(size_t capacity,
                                                size_t starting_pos)
<<<<<<< HEAD
    : capacity_(capacity),
      head_pos_(starting_pos),
      stop_requested_(false) {
}
=======
    : capacity_(capacity), head_pos_(starting_pos), stop_requested_(false) {}
>>>>>>> 3a7f4f06

template <class T>
ProducerConsumerQueue<T>::~ProducerConsumerQueue() {}

template <class T>
Status ProducerConsumerQueue<T>::Push(const T& element, int64_t timeout_ms) {
  absl::MutexLock lock(&mutex_);
  bool woken = false;

  // Check for queue shutdown.
  if (stop_requested_)
    return Status(error::STOPPED, "");

  auto start = std::chrono::steady_clock::now();
  auto timeout_delta = std::chrono::milliseconds(timeout_ms);

  if (capacity_) {
    while (q_.size() == capacity_) {
      if (timeout_ms < 0) {
        // Wait forever, or until Stop.
        not_full_cv_.Wait(&mutex_);
      } else {
        auto elapsed = std::chrono::steady_clock::now() - start;
        if (elapsed < timeout_delta) {
          // Wait with timeout, or until Stop.
          not_full_cv_.WaitWithTimeout(
              &mutex_, absl::FromChrono(timeout_delta - elapsed));
        } else {
          // We're through waiting.
          return Status(error::TIME_OUT, "Time out on pushing.");
        }
      }
      // Re-check for queue shutdown after waking from Wait.
      if (stop_requested_)
        return Status(error::STOPPED, "");

      woken = true;
    }
    DCHECK_LT(q_.size(), capacity_);
  }

  // Signal consumer to proceed if we are going to create some elements.
  if (q_.empty())
    not_empty_cv_.Signal();
  new_element_cv_.Signal();

  q_.push_back(element);

  // Signal other producers if we just acquired more capacity.
  if (woken && q_.size() != capacity_)
    not_full_cv_.Signal();
  return Status::OK;
}

template <class T>
Status ProducerConsumerQueue<T>::Pop(T* element, int64_t timeout_ms) {
  absl::MutexLock lock(&mutex_);
  bool woken = false;

  auto start = std::chrono::steady_clock::now();
  auto timeout_delta = std::chrono::milliseconds(timeout_ms);

  while (q_.empty()) {
    if (stop_requested_)
      return Status(error::STOPPED, "");

    if (timeout_ms < 0) {
      // Wait forever, or until Stop.
      not_empty_cv_.Wait(&mutex_);
    } else {
      auto elapsed = std::chrono::steady_clock::now() - start;
      if (elapsed < timeout_delta) {
        // Wait with timeout, or until Stop.
        not_empty_cv_.WaitWithTimeout(
            &mutex_, absl::FromChrono(timeout_delta - elapsed));
      } else {
        // We're through waiting.
        return Status(error::TIME_OUT, "Time out on popping.");
      }
    }
    woken = true;
  }

  // Signal producer to proceed if we are going to create some capacity.
  if (q_.size() == capacity_)
    not_full_cv_.Signal();

  *element = q_.front();
  q_.pop_front();
  ++head_pos_;

  // Signal other consumers if we have more elements.
  if (woken && !q_.empty())
    not_empty_cv_.Signal();
  return Status::OK;
}

template <class T>
Status ProducerConsumerQueue<T>::Peek(size_t pos,
                                      T* element,
                                      int64_t timeout_ms) {
  absl::MutexLock lock(&mutex_);
  if (pos < head_pos_) {
    return Status(error::INVALID_ARGUMENT,
                  absl::StrFormat("pos (%zu) is too small; head is at %zu.",
                                  pos, head_pos_));
  }

  bool woken = false;

  auto start = std::chrono::steady_clock::now();
  auto timeout_delta = std::chrono::milliseconds(timeout_ms);

  // Move head to create some space (move the sliding window centered @ pos).
  SlideHeadOnCenter(pos);

  while (pos >= head_pos_ + q_.size()) {
    if (stop_requested_)
      return Status(error::STOPPED, "");

    if (timeout_ms < 0) {
      // Wait forever, or until Stop.
      new_element_cv_.Wait(&mutex_);
    } else {
      auto elapsed = std::chrono::steady_clock::now() - start;
      if (elapsed < timeout_delta) {
        // Wait with timeout, or until Stop.
        new_element_cv_.WaitWithTimeout(
            &mutex_, absl::FromChrono(timeout_delta - elapsed));
      } else {
        // We're through waiting.
        return Status(error::TIME_OUT, "Time out on peeking.");
      }
    }
    // Move head to create some space (move the sliding window centered @ pos).
    SlideHeadOnCenter(pos);
    woken = true;
  }

  *element = q_[pos - head_pos_];

  // Signal other consumers if we have more elements.
  if (woken && !q_.empty())
    new_element_cv_.Signal();
  return Status::OK;
}

template <class T>
void ProducerConsumerQueue<T>::SlideHeadOnCenter(size_t pos) {
  mutex_.AssertHeld();

  if (capacity_) {
    // Signal producer to proceed if we are going to create some capacity.
    if (q_.size() == capacity_ && pos > head_pos_ + capacity_ / 2)
      not_full_cv_.Signal();

    while (!q_.empty() && pos > head_pos_ + capacity_ / 2) {
      ++head_pos_;
      q_.pop_front();
    }
  }
}

}  // namespace media
}  // namespace shaka

#endif  // PACKAGER_MEDIA_BASE_PRODUCER_CONSUMER_QUEUE_H_<|MERGE_RESOLUTION|>--- conflicted
+++ resolved
@@ -143,25 +143,12 @@
 // Implementations of non-inline functions.
 template <class T>
 ProducerConsumerQueue<T>::ProducerConsumerQueue(size_t capacity)
-<<<<<<< HEAD
-    : capacity_(capacity),
-      head_pos_(0),
-      stop_requested_(false) {}
-=======
     : capacity_(capacity), head_pos_(0), stop_requested_(false) {}
->>>>>>> 3a7f4f06
 
 template <class T>
 ProducerConsumerQueue<T>::ProducerConsumerQueue(size_t capacity,
                                                 size_t starting_pos)
-<<<<<<< HEAD
-    : capacity_(capacity),
-      head_pos_(starting_pos),
-      stop_requested_(false) {
-}
-=======
     : capacity_(capacity), head_pos_(starting_pos), stop_requested_(false) {}
->>>>>>> 3a7f4f06
 
 template <class T>
 ProducerConsumerQueue<T>::~ProducerConsumerQueue() {}
