// Copyright 2016 Google LLC. All rights reserved.
//
// Use of this source code is governed by a BSD-style
// license that can be found in the LICENSE file or at
// https://developers.google.com/open-source/licenses/bsd

#include <packager/media/formats/mp2t/ts_segmenter.h>

#include <memory>

#include <absl/log/check.h>

#include <packager/macros/status.h>
#include <packager/media/base/audio_stream_info.h>
#include <packager/media/base/muxer_util.h>
#include <packager/media/base/video_stream_info.h>
#include <packager/media/event/muxer_listener.h>
#include <packager/media/formats/mp2t/pes_packet.h>
#include <packager/media/formats/mp2t/program_map_table_writer.h>
<<<<<<< HEAD
#include <packager/media/formats/mp2t/ts_packet_writer_util.h>
=======
>>>>>>> 3a7f4f06
#include <packager/status.h>

namespace shaka {
namespace media {
namespace mp2t {

namespace {
const double kTsTimescale = 90000;

bool IsAudioCodec(Codec codec) {
  return codec >= kCodecAudio && codec < kCodecAudioMaxPlusOne;
}

bool IsVideoCodec(Codec codec) {
  return codec >= kCodecVideo && codec < kCodecVideoMaxPlusOne;
}

}  // namespace

TsSegmenter::TsSegmenter(const MuxerOptions& options, MuxerListener* listener)
<<<<<<< HEAD
    : muxer_options_(options), 
      listener_(listener),
=======
    : listener_(listener),
>>>>>>> 3a7f4f06
      transport_stream_timestamp_offset_(
          options.transport_stream_timestamp_offset_ms * kTsTimescale / 1000),
      pes_packet_generator_(
          new PesPacketGenerator(transport_stream_timestamp_offset_)) {}

TsSegmenter::~TsSegmenter() {}

Status TsSegmenter::Initialize(const StreamInfo& stream_info) {
  if (!pes_packet_generator_->Initialize(stream_info)) {
    return Status(error::MUXER_FAILURE,
                  "Failed to initialize PesPacketGenerator.");
  }

  const StreamType stream_type = stream_info.stream_type();
  if (stream_type != StreamType::kStreamVideo &&
      stream_type != StreamType::kStreamAudio) {
    LOG(ERROR) << "TsWriter cannot handle stream type " << stream_type
               << " yet.";
    return Status(error::MUXER_FAILURE, "Unsupported stream type.");
  }

  codec_ = stream_info.codec();
  if (stream_type == StreamType::kStreamAudio)
    audio_codec_config_ = stream_info.codec_config();

  timescale_scale_ = kTsTimescale / stream_info.time_scale();
  return Status::OK;
}

Status TsSegmenter::Finalize() {
  return Status::OK;
}

Status TsSegmenter::AddSample(const MediaSample& sample) {
  if (!ts_writer_) {
    uint32_t segment_number = muxer_options_.mp4_params.sequence_number;
    std::unique_ptr<ProgramMapTableWriter> pmt_writer;
    if (codec_ == kCodecAC3) {
      // https://goo.gl/N7Tvqi MPEG-2 Stream Encryption Format for HTTP Live
      // Streaming 2.3.2.2 AC-3 Setup: For AC-3, the setup_data in the
      // audio_setup_information is the first 10 bytes of the audio data (the
      // syncframe()).
      // For unencrypted AC3, the setup_data is not used, so what is in there
      // does not matter.
      const size_t kSetupDataSize = 10u;
      if (sample.data_size() < kSetupDataSize) {
        LOG(ERROR) << "Sample is too small for AC3: " << sample.data_size();
        return Status(error::MUXER_FAILURE, "Sample is too small for AC3.");
      }
      const std::vector<uint8_t> setup_data(sample.data(),
                                            sample.data() + kSetupDataSize);
      pmt_writer.reset(
          new AudioProgramMapTableWriter(codec_, setup_data, segment_number));
    } else if (IsAudioCodec(codec_)) {
      pmt_writer.reset(new AudioProgramMapTableWriter(
          codec_, audio_codec_config_, segment_number));
    } else {
      DCHECK(IsVideoCodec(codec_));
      pmt_writer.reset(new VideoProgramMapTableWriter(codec_, segment_number));
    }
    ts_writer_.reset(new TsWriter(std::move(pmt_writer), segment_number));
  }

  if (sample.is_encrypted())
    ts_writer_->SignalEncrypted();

  if (!segment_started_ && !sample.is_key_frame())
    LOG(WARNING) << "A segment will start with a non key frame.";

  if (!pes_packet_generator_->PushSample(sample)) {
    return Status(error::MUXER_FAILURE,
                  "Failed to add sample to PesPacketGenerator.");
  }
  return WritePesPackets();
}

void TsSegmenter::InjectTsWriterForTesting(std::unique_ptr<TsWriter> writer) {
  ts_writer_ = std::move(writer);
}

void TsSegmenter::InjectPesPacketGeneratorForTesting(
    std::unique_ptr<PesPacketGenerator> generator) {
  pes_packet_generator_ = std::move(generator);
}

void TsSegmenter::SetSegmentStartedForTesting(bool value) {
  segment_started_ = value;
}

Status TsSegmenter::StartSegmentIfNeeded(int64_t next_pts) {
  if (segment_started_)
    return Status::OK;
  segment_start_timestamp_ = next_pts;
  if (!ts_writer_->NewSegment(&segment_buffer_))
    return Status(error::MUXER_FAILURE, "Failed to initialize new segment.");
  segment_started_ = true;
  return Status::OK;
}

Status TsSegmenter::WritePesPackets() {
  while (pes_packet_generator_->NumberOfReadyPesPackets() > 0u) {
    std::unique_ptr<PesPacket> pes_packet =
        pes_packet_generator_->GetNextPesPacket();

    Status status = StartSegmentIfNeeded(pes_packet->pts());
    if (!status.ok())
      return status;

    if (listener_ && IsVideoCodec(codec_) && pes_packet->is_key_frame()) {
      uint64_t start_pos = segment_buffer_.Size();
      const int64_t timestamp = pes_packet->pts();
      if (!ts_writer_->AddPesPacket(std::move(pes_packet), &segment_buffer_))
        return Status(error::MUXER_FAILURE, "Failed to add PES packet.");

      uint64_t end_pos = segment_buffer_.Size();

      listener_->OnKeyFrame(timestamp, start_pos, end_pos - start_pos);
    } else {
      if (!ts_writer_->AddPesPacket(std::move(pes_packet), &segment_buffer_))
        return Status(error::MUXER_FAILURE, "Failed to add PES packet.");
    }
  }
  return Status::OK;
}

Status TsSegmenter::FinalizeSegment(int64_t start_timestamp, int64_t duration) {
  if (!pes_packet_generator_->Flush()) {
    return Status(error::MUXER_FAILURE, "Failed to flush PesPacketGenerator.");
  }
  Status status = WritePesPackets();
  if (!status.ok())
    return status;
<<<<<<< HEAD

  // Since the ending CC of the previous segment could be anything,
  // we must end all ES packets at 0xf so that the next segment can start
  // at 0x0. This can be done by stuffing null packets at the end of the segment
  // for each elementary stream
  if (muxer_options_.enable_null_ts_packet_stuffing) {
    ContinuityCounter& es_continuity_counter =
        ts_writer_->es_continuity_counter();
    while (es_continuity_counter.GetCurrent() != 0) {
      const int pid = ProgramMapTableWriter::kElementaryPid;
      BufferWriter null_ts_packet_buffer;
      // TODO(Fordyce): do the stuffing packets need a payload?
      // null_ts_packet_buffer.AppendInt(static_cast<uint8_t>(TsSection::kPidNullPacket));
      WritePayloadToBufferWriter(
          null_ts_packet_buffer.Buffer(), null_ts_packet_buffer.Size(), false,
          pid, false, 0, &es_continuity_counter, &segment_buffer_);
    }
  }

  // TODO(david): Remove?
  #if 0
  // This method may be called from Finalize() so segment_started_ could
  // be false.
  if (!segment_started_)
    return Status::OK;
  std::string segment_path =
        GetSegmentName(muxer_options_.segment_template, segment_start_timestamp_,
                       segment_number_++, muxer_options_.bandwidth);

  const int64_t file_size = segment_buffer_.Size();
  std::unique_ptr<File, FileCloser> segment_file;
  segment_file.reset(File::Open(segment_path.c_str(), "w"));
  if (!segment_file) {
    return Status(error::FILE_FAILURE,
                  "Cannot open file for write " + segment_path);
  }

  RETURN_IF_ERROR(segment_buffer_.WriteToFile(segment_file.get()));

  if (!segment_file.release()->Close()) {
    return Status(
        error::FILE_FAILURE,
        "Cannot close file " + segment_path +
        ", possibly file permission issue or running out of disk space.");
  }

  if (listener_) {
    listener_->OnNewSegment(segment_path,
                            start_timestamp * timescale_scale_ +
                                transport_stream_timestamp_offset_,
                            duration * timescale_scale_, file_size);
  }
  segment_started_ = false;
  #endif

=======
>>>>>>> 3a7f4f06
  return Status::OK;
}

}  // namespace mp2t
}  // namespace media
}  // namespace shaka<|MERGE_RESOLUTION|>--- conflicted
+++ resolved
@@ -17,10 +17,7 @@
 #include <packager/media/event/muxer_listener.h>
 #include <packager/media/formats/mp2t/pes_packet.h>
 #include <packager/media/formats/mp2t/program_map_table_writer.h>
-<<<<<<< HEAD
 #include <packager/media/formats/mp2t/ts_packet_writer_util.h>
-=======
->>>>>>> 3a7f4f06
 #include <packager/status.h>
 
 namespace shaka {
@@ -41,12 +38,8 @@
 }  // namespace
 
 TsSegmenter::TsSegmenter(const MuxerOptions& options, MuxerListener* listener)
-<<<<<<< HEAD
     : muxer_options_(options), 
       listener_(listener),
-=======
-    : listener_(listener),
->>>>>>> 3a7f4f06
       transport_stream_timestamp_offset_(
           options.transport_stream_timestamp_offset_ms * kTsTimescale / 1000),
       pes_packet_generator_(
@@ -179,7 +172,6 @@
   Status status = WritePesPackets();
   if (!status.ok())
     return status;
-<<<<<<< HEAD
 
   // Since the ending CC of the previous segment could be anything,
   // we must end all ES packets at 0xf so that the next segment can start
@@ -199,44 +191,6 @@
     }
   }
 
-  // TODO(david): Remove?
-  #if 0
-  // This method may be called from Finalize() so segment_started_ could
-  // be false.
-  if (!segment_started_)
-    return Status::OK;
-  std::string segment_path =
-        GetSegmentName(muxer_options_.segment_template, segment_start_timestamp_,
-                       segment_number_++, muxer_options_.bandwidth);
-
-  const int64_t file_size = segment_buffer_.Size();
-  std::unique_ptr<File, FileCloser> segment_file;
-  segment_file.reset(File::Open(segment_path.c_str(), "w"));
-  if (!segment_file) {
-    return Status(error::FILE_FAILURE,
-                  "Cannot open file for write " + segment_path);
-  }
-
-  RETURN_IF_ERROR(segment_buffer_.WriteToFile(segment_file.get()));
-
-  if (!segment_file.release()->Close()) {
-    return Status(
-        error::FILE_FAILURE,
-        "Cannot close file " + segment_path +
-        ", possibly file permission issue or running out of disk space.");
-  }
-
-  if (listener_) {
-    listener_->OnNewSegment(segment_path,
-                            start_timestamp * timescale_scale_ +
-                                transport_stream_timestamp_offset_,
-                            duration * timescale_scale_, file_size);
-  }
-  segment_started_ = false;
-  #endif
-
-=======
->>>>>>> 3a7f4f06
   return Status::OK;
 }
 
